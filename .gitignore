# ビルド成果物
build/
*.spec
*.pyc

# 機密情報を含む可能性のある設定ファイル
settings.json

# 開発環境用スクリプト
install-pyenv-win.ps1

# エディタ・OS固有ファイル
.vscode/
.idea/
*.log
Thumbs.db
.DS_Store

docs/
todo.md
<<<<<<< HEAD
=======

dist/
>>>>>>> 0c376b52
<|MERGE_RESOLUTION|>--- conflicted
+++ resolved
@@ -18,8 +18,5 @@
 
 docs/
 todo.md
-<<<<<<< HEAD
-=======
 
-dist/
->>>>>>> 0c376b52
+dist/